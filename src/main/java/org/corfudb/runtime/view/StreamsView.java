package org.corfudb.runtime.view;

import lombok.extern.slf4j.Slf4j;
import org.corfudb.protocols.logprotocol.IDivisibleEntry;
import org.corfudb.protocols.logprotocol.StreamCOWEntry;
import org.corfudb.protocols.logprotocol.TXEntry;
import org.corfudb.protocols.wireprotocol.TokenResponse;
import org.corfudb.runtime.CorfuRuntime;
import org.corfudb.runtime.clients.SequencerClient;
import org.corfudb.runtime.exceptions.OverwriteException;
import org.corfudb.runtime.exceptions.ReplexOverwriteException;

import java.util.Collections;
import java.util.Set;
import java.util.UUID;
import java.util.function.Function;

/**
 * Created by mwei on 12/11/15.
 */
@Slf4j
public class StreamsView {

    /**
     * The org.corfudb.runtime which backs this view.
     */
    CorfuRuntime runtime;

    public StreamsView(CorfuRuntime runtime) {
        this.runtime = runtime;
    }

    /**
     * Get a view on a stream. The view has its own pointer to the stream.
     *
     * @param stream The UUID of the stream to get a view on.
     * @return A view
     */
    public StreamView get(UUID stream) {
        // Todo(Maithem): we should have a mechanism for proper exclusion of a set of ids reserved by the system
        return new StreamView(runtime, stream);
    }

    /**
     * Make a copy-on-write copy of a stream.
     *
     * @param source      The UUID of the stream to make a copy of.
     * @param destination The UUID of the destination stream. It must not exist.
     * @return A view
     */
    public StreamView copy(UUID source, UUID destination, long timestamp) {
        boolean written = false;
        while (!written) {
            TokenResponse tokenResponse =
                    runtime.getSequencerView().nextToken(Collections.singleton(destination), 1);
            if (!tokenResponse.getBackpointerMap().get(destination).equals(-1L)) {
                try {
                    runtime.getAddressSpaceView().fillHole(tokenResponse.getToken());
                } catch (OverwriteException oe) {
                    log.trace("Attempted to hole fill due to already-existing stream but hole filled by other party");
                }
                throw new RuntimeException("Stream already exists!");
            }
            StreamCOWEntry entry = new StreamCOWEntry(source, timestamp);
            try {
                runtime.getAddressSpaceView().write(tokenResponse.getToken(), Collections.singleton(destination),
                        entry, tokenResponse.getBackpointerMap(), tokenResponse.getStreamAddresses());
                written = true;
            } catch (OverwriteException oe) {
                log.debug("hole fill during COW entry write, retrying...");
            }
        }
        return new StreamView(runtime, destination);
    }

    /**
     * Write an object to multiple streams, retuning the physical address it
     * was written at.
     * <p>
     * Note: While the completion of this operation guarantees that the write
     * has been persisted, it DOES NOT guarantee that the object has been
     * written to the stream. For example, another client may have deleted
     * the stream.
     *
     * @param object The object to write to the stream.
     * @return The address this
     */
    public long write(Set<UUID> streamIDs, Object object) {
        return acquireAndWrite(streamIDs, object, t -> true, t -> true);
    }

    public void writeAt(TokenResponse address, Set<UUID> streamIDs, Object object) throws OverwriteException {
        Function<UUID, Object> partialEntryFunction =
                object instanceof IDivisibleEntry ? ((IDivisibleEntry)object)::divideEntry : null;
        runtime.getAddressSpaceView().write(address.getToken(), streamIDs,
                object, address.getBackpointerMap(), address.getStreamAddresses(), partialEntryFunction);
    }

    /**
     * Write an object to multiple streams, retuning the physical address it
     * was written at.
     * <p>
     * Note: While the completion of this operation guarantees that the write
     * has been persisted, it DOES NOT guarantee that the object has been
     * written to the stream. For example, another client may have deleted
     * the stream.
     *
     * @param object The object to write to the stream.
     * @return The address this
     */
    public long acquireAndWrite(Set<UUID> streamIDs, Object object,
                                Function<TokenResponse, Boolean> acquisitionCallback,
                                Function<TokenResponse, Boolean> deacquisitionCallback) {
        boolean replexOverwrite = false;
        boolean overwrite = false;
        TokenResponse tokenResponse = null;
        while (true) {
            if (object instanceof TXEntry) {
                long token;
                if (overwrite) {
                    TokenResponse temp =
                            runtime.getSequencerView().nextToken(streamIDs, 1, true, false, true, ((TXEntry) object).getReadTimestamp());
                    token = temp.getToken();
                    tokenResponse = new TokenResponse(token, temp.getBackpointerMap(), tokenResponse.getStreamAddresses());
                } else {
                    log.trace("object is instance of TXEntry! readTimestamp: {}", ((TXEntry) object).getReadTimestamp());
                    tokenResponse =
                            runtime.getSequencerView().nextToken(streamIDs, 1, false, false, true, ((TXEntry) object).getReadTimestamp());
                    token = tokenResponse.getToken();
                }
                log.trace("Write[{}]: acquired token = {}, global addr: {}", streamIDs, tokenResponse, token);
                if (acquisitionCallback != null) {
                    if (!acquisitionCallback.apply(tokenResponse)) {
                        log.trace("Acquisition rejected token, hole filling acquired address.");
                        try {
                            runtime.getAddressSpaceView().fillHole(token);
                        } catch (OverwriteException oe) {
                            log.trace("Hole fill completed by remote client.");
                        }
                        return -1L;
                    }
                }
                if (token == -1L) {
                    if (deacquisitionCallback != null && !deacquisitionCallback.apply(tokenResponse)) {
                        log.trace("Acquisition rejected overwrite at {}, not retrying.", token);
                    }
                    return -1L;
                }
                try {
                    runtime.getAddressSpaceView().write(token, streamIDs,
                            object, tokenResponse.getBackpointerMap(), tokenResponse.getStreamAddresses());
                    return token;
                } catch (ReplexOverwriteException re) {
                    if (deacquisitionCallback != null && !deacquisitionCallback.apply(tokenResponse)) {
                        log.trace("Acquisition rejected overwrite at {}, not retrying.", token);
                        return -1L;
                    }
<<<<<<< HEAD
                    replexOverwrite = true;
                    overwrite = false;
                    //return -1L;
=======
                    //
                    return tokenResponse.getToken(); // uh, probably should figure out what is going on here.
>>>>>>> c18f2955
                } catch (OverwriteException oe) {
                    if (deacquisitionCallback != null && !deacquisitionCallback.apply(tokenResponse)) {
                        log.trace("Acquisition rejected overwrite at {}, not retrying.", token);
                        return -1L;
                    }
                    replexOverwrite = false;
                    overwrite = true;
                    log.debug("Overwrite occurred at {}, retrying.", token);
                }
            } else {
                long token;
                if (replexOverwrite) {
                    tokenResponse =
                            runtime.getSequencerView().nextToken(streamIDs, 1, false, true);
                    token = tokenResponse.getToken();
                } else if (overwrite) {
                    TokenResponse temp =
                            runtime.getSequencerView().nextToken(streamIDs, 1, true, false);
                    token = temp.getToken();
                    tokenResponse = new TokenResponse(token, temp.getBackpointerMap(), tokenResponse.getStreamAddresses());
                } else {
                    tokenResponse =
                            runtime.getSequencerView().nextToken(streamIDs, 1);
                    token = tokenResponse.getToken();
                }
                log.trace("Write[{}]: acquired token = {}, global addr: {}", streamIDs, tokenResponse, token);
                if (acquisitionCallback != null) {
                    if (!acquisitionCallback.apply(tokenResponse)) {
                        log.trace("Acquisition rejected token, hole filling acquired address.");
                        try {
                            runtime.getAddressSpaceView().fillHole(token);
                        } catch (OverwriteException oe) {
                            log.trace("Hole fill completed by remote client.");
                        }
                        return -1L;
                    }
                }
                try {
                    Function<UUID, Object> partialEntryFunction =
                            object instanceof IDivisibleEntry ? ((IDivisibleEntry)object)::divideEntry : null;
                    runtime.getAddressSpaceView().write(token, streamIDs,
                            object, tokenResponse.getBackpointerMap(), tokenResponse.getStreamAddresses(), partialEntryFunction);
                    return token;
                } catch (ReplexOverwriteException re) {
                    if (deacquisitionCallback != null && !deacquisitionCallback.apply(tokenResponse)) {
                        log.trace("Acquisition rejected overwrite at {}, not retrying.", token);
                        return -1L;
                    }
                    replexOverwrite = true;
                    overwrite = false;
                } catch (OverwriteException oe) {
                    if (deacquisitionCallback != null && !deacquisitionCallback.apply(tokenResponse)) {
                        log.trace("Acquisition rejected overwrite at {}, not retrying.", token);
                        return -1L;
                    }
                    replexOverwrite = false;
                    overwrite = true;
                    log.debug("Overwrite occurred at {}, retrying.", token);
                }
            }
        }
    }


}<|MERGE_RESOLUTION|>--- conflicted
+++ resolved
@@ -155,14 +155,8 @@
                         log.trace("Acquisition rejected overwrite at {}, not retrying.", token);
                         return -1L;
                     }
-<<<<<<< HEAD
                     replexOverwrite = true;
                     overwrite = false;
-                    //return -1L;
-=======
-                    //
-                    return tokenResponse.getToken(); // uh, probably should figure out what is going on here.
->>>>>>> c18f2955
                 } catch (OverwriteException oe) {
                     if (deacquisitionCallback != null && !deacquisitionCallback.apply(tokenResponse)) {
                         log.trace("Acquisition rejected overwrite at {}, not retrying.", token);
